--- conflicted
+++ resolved
@@ -8,23 +8,13 @@
 
 "use strict";
 
-<<<<<<< HEAD
-import { HandlerFunction } from "./Common/index.js";
+import { HandlerFunction, isHandlerFunction } from "./Common/index.js";
 import * as Errors from "./Errors/index.js";
 import RuntimeClient from "./RuntimeClient/index.js";
 import Runtime from "./Runtime/index.js";
 import BeforeExitListener from "./Runtime/BeforeExitListener.js";
 import LogPatch from "./utils/LogPatch.js";
 import * as UserFunction from "./utils/UserFunction.js";
-=======
-import { HandlerFunction, isHandlerFunction } from "./Common";
-import * as Errors from "./Errors";
-import RuntimeClient from "./RuntimeClient";
-import Runtime from "./Runtime";
-import BeforeExitListener from "./Runtime/BeforeExitListener";
-import LogPatch from "./utils/LogPatch";
-import * as UserFunction from "./utils/UserFunction";
->>>>>>> c31c41ff
 
 LogPatch.patchConsole();
 
