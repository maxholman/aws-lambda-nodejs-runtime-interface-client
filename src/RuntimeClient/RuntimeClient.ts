--- conflicted
+++ resolved
@@ -15,17 +15,10 @@
   OutgoingHttpHeaders,
 } from "http";
 import { URL } from "url";
-import { createRequire } from "module";
-
-<<<<<<< HEAD
-import { InvocationResponse, NativeClient } from "../Common/index.js";
+
+import { InvocationResponse } from "../Common/index.js";
 import * as Errors from "../Errors/index.js";
 import * as XRayError from "../Errors/XRayError.js";
-=======
-import { InvocationResponse } from "../Common";
-import * as Errors from "../Errors";
-import * as XRayError from "../Errors/XRayError";
->>>>>>> 31b68f10
 
 const ERROR_TYPE_HEADER = "Lambda-Runtime-Function-Error-Type";
 const XRAY_ERROR_CAUSE = "Lambda-Runtime-Function-XRay-Error-Cause";
@@ -74,16 +67,7 @@
     hostnamePort: string,
     httpClient?: HttpModule,
   ) {
-<<<<<<< HEAD
-    // require needed for native modules
-    const require = createRequire(import.meta.url);
-
     this.http = httpClient || http;
-    this.nativeClient =
-      nativeClient || require("../../build/Release/runtime-client.node");
-=======
-    this.http = httpClient || require("http");
->>>>>>> 31b68f10
     this.userAgent = userAgent();
     const [hostname, port] = hostnamePort.split(":");
     this.hostname = hostname;
