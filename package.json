{
<<<<<<< HEAD
  "name": "aws-lambda-ric-esm",
  "version": "1.0.0",
  "description": "AWS Lambda Runtime Interface Client for NodeJs ESM",
  "homepage": "https://github.com/maxholman/aws-lambda-nodejs-runtime-interface-client",
=======
  "name": "aws-lambda-ric",
  "version": "1.1.0",
  "description": "AWS Lambda Runtime Interface Client for NodeJs",
  "homepage": "https://github.com/aws/aws-lambda-nodejs-runtime-interface-client",
>>>>>>> 832915e7
  "main": "lib/index.js",
  "type": "module",
  "scripts": {
    "archive": "npx rimraf aws-lambda-ric-*.tgz && npm install && npm run build && npm pack",
    "clean": "npx rimraf {build,lib,node_modules}",
    "build": "npx rimraf lib && tsc -b src",
    "format": "npm run format:src && npm run format:test",
    "format:src": "prettier --check \"src/**/*.ts\" --write",
    "format:test": "prettier --check \"test/**/*.ts\" --write",
    "lint": "eslint --ext \".ts,.js\" src",
    "test": "npm run test:unit",
    "test:unit": "TS_NODE_PROJECT=./test/unit/tsconfig.json mocha --loader=ts-node/esm --extension ts test/unit/**/*.test.ts",
    "test:unit:watch": "TS_NODE_PROJECT=./test/unit/tsconfig.json mocha --loader=ts-node/esm --watch-extensions ts --watch --watch-files src test/unit/**/*.ts",
    "test:coverage": "nyc npm run test:unit",
    "tsc": "tsc -b src",
    "tsc:watch": "tsc -b src --watch",
    "refresh": "rm -rf ./node_modules ./package-lock.json && npm install",
    "precommit": "npm run lint"
  },
  "author": "AWS Lambda",
  "license": "Apache-2.0",
  "bin": {
    "aws-lambda-ric": "bin/index.js"
  },
  "husky": {
    "hooks": {
      "pre-commit": "npm run precommit"
    }
  },
  "nyc": {
    "extension": [
      ".ts"
    ],
    "reporter": [
      "text",
      "lcov"
    ],
    "check-coverage": true,
    "branches": 65,
    "lines": 75,
    "functions": 65,
    "statements": 75
  },
  "dependencies": {
<<<<<<< HEAD
    "node-addon-api": "3.0.2"
  },
  "devDependencies": {
    "@types/mocha": "8.2.2",
    "@types/node": "^14.14.37",
    "@typescript-eslint/eslint-plugin": "4.20.0",
    "@typescript-eslint/parser": "4.20.0",
    "eslint": "7.23.0",
    "eslint-config-prettier": "8.1.0",
    "eslint-plugin-prettier": "3.3.1",
    "husky": "^6.0.0",
    "mocha": "8.3.2",
=======
    "node-addon-api": "3.2.1",
    "node-gyp": "8.1.0"
  },
  "devDependencies": {
    "@types/mocha": "8.2.2",
    "@types/node": "^15.12.2",
    "@typescript-eslint/eslint-plugin": "4.26.1",
    "@typescript-eslint/parser": "4.26.1",
    "eslint": "7.28.0",
    "eslint-config-prettier": "8.3.0",
    "eslint-plugin-prettier": "3.4.0",
    "husky": "6.0.0",
    "mocha": "9.0.0",
>>>>>>> 832915e7
    "nyc": "^15.1.0",
    "prettier": "2.3.1",
    "should": "13.2.3",
<<<<<<< HEAD
    "ts-node": "9.1.1",
    "typescript": "4.2.3"
=======
    "ts-mocha": "8.0.0",
    "typescript": "4.3.2"
>>>>>>> 832915e7
  }
}<|MERGE_RESOLUTION|>--- conflicted
+++ resolved
@@ -1,15 +1,8 @@
 {
-<<<<<<< HEAD
   "name": "aws-lambda-ric-esm",
-  "version": "1.0.0",
+  "version": "1.1.0",
   "description": "AWS Lambda Runtime Interface Client for NodeJs ESM",
   "homepage": "https://github.com/maxholman/aws-lambda-nodejs-runtime-interface-client",
-=======
-  "name": "aws-lambda-ric",
-  "version": "1.1.0",
-  "description": "AWS Lambda Runtime Interface Client for NodeJs",
-  "homepage": "https://github.com/aws/aws-lambda-nodejs-runtime-interface-client",
->>>>>>> 832915e7
   "main": "lib/index.js",
   "type": "module",
   "scripts": {
@@ -54,22 +47,7 @@
     "statements": 75
   },
   "dependencies": {
-<<<<<<< HEAD
-    "node-addon-api": "3.0.2"
-  },
-  "devDependencies": {
-    "@types/mocha": "8.2.2",
-    "@types/node": "^14.14.37",
-    "@typescript-eslint/eslint-plugin": "4.20.0",
-    "@typescript-eslint/parser": "4.20.0",
-    "eslint": "7.23.0",
-    "eslint-config-prettier": "8.1.0",
-    "eslint-plugin-prettier": "3.3.1",
-    "husky": "^6.0.0",
-    "mocha": "8.3.2",
-=======
-    "node-addon-api": "3.2.1",
-    "node-gyp": "8.1.0"
+    "node-addon-api": "3.2.1"
   },
   "devDependencies": {
     "@types/mocha": "8.2.2",
@@ -81,16 +59,10 @@
     "eslint-plugin-prettier": "3.4.0",
     "husky": "6.0.0",
     "mocha": "9.0.0",
->>>>>>> 832915e7
     "nyc": "^15.1.0",
     "prettier": "2.3.1",
     "should": "13.2.3",
-<<<<<<< HEAD
     "ts-node": "9.1.1",
-    "typescript": "4.2.3"
-=======
-    "ts-mocha": "8.0.0",
     "typescript": "4.3.2"
->>>>>>> 832915e7
   }
 }