--- conflicted
+++ resolved
@@ -4,11 +4,7 @@
   "description": "AWS Lambda Runtime Interface Client for NodeJs ESM",
   "homepage": "https://github.com/maxholman/aws-lambda-nodejs-runtime-interface-client",
   "main": "lib/index.js",
-<<<<<<< HEAD
   "type": "module",
-  "gypfile": true,
-=======
->>>>>>> 31b68f10
   "scripts": {
     "archive": "npx rimraf aws-lambda-ric-*.tgz && npm install && npm run build && npm pack",
     "clean": "npx rimraf {build, node_modules}",
@@ -51,26 +47,6 @@
     "statements": 75
   },
   "dependencies": {
-<<<<<<< HEAD
-    "node-addon-api": "3.1.0",
-    "node-gyp": "7.1.2"
-  },
-  "devDependencies": {
-    "@types/mocha": "8.2.2",
-    "@types/node": "^14.14.37",
-    "@typescript-eslint/eslint-plugin": "4.20.0",
-    "@typescript-eslint/parser": "4.20.0",
-    "eslint": "7.23.0",
-    "eslint-config-prettier": "8.1.0",
-    "eslint-plugin-prettier": "3.3.1",
-    "husky": "6.0.0",
-    "mocha": "8.4.0",
-    "nyc": "^15.1.0",
-    "prettier": "2.2.1",
-    "should": "13.2.3",
-    "ts-node": "9.1.1",
-    "typescript": "4.2.3"
-=======
     "node-addon-api": "3.0.2"
   },
   "devDependencies": {
@@ -90,13 +66,12 @@
     "fs-extra": "9.0.1",
     "husky": "4.3.0",
     "js-yaml": "3.14.0",
-    "mocha": "8.2.0",
+    "mocha": "8.4.0",
     "nyc": "^15.1.0",
     "prettier": "2.1.2",
     "should": "13.2.3",
     "tar-fs": "2.1.0",
-    "ts-mocha": "7.0.0",
+    "ts-node": "9.1.1",
     "typescript": "4.0.3"
->>>>>>> 31b68f10
   }
 }