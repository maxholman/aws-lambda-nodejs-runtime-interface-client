/** Copyright 2019 Amazon.com, Inc. or its affiliates. All Rights Reserved. */

"use strict";

<<<<<<< HEAD
import "should";
import RuntimeClient from "../../../src/RuntimeClient/index.js";
import * as runtimeErrors from "../../../src/Errors/index.js";
import { StubHttp } from "../utils/StubHttp.js";
import { NoOpNativeHttp } from "../utils/NoOpNativeHttp.js";
=======
require("should");
import RuntimeClient from "../../../src/RuntimeClient";
import * as runtimeErrors from "../../../src/Errors";
import { StubHttp } from "../utils/StubHttp";
>>>>>>> 31b68f10

class EvilError extends Error {
  get name(): string {
    throw "gotcha";
  }
}

const EXPECTED_ERROR_HEADER = "Lambda-Runtime-Function-Error-Type";

describe("building error requests with the RuntimeClient", () => {
  const stubHttp = new StubHttp();
  const client = new RuntimeClient(
    "notUsed:1337",
    stubHttp
  );

  const errors: Array<[Error, string]> = [
    [new Error("generic failure"), "Error"],
    [new runtimeErrors.ImportModuleError(), "Runtime.ImportModuleError"],
    [new runtimeErrors.HandlerNotFound(), "Runtime.HandlerNotFound"],
    [new runtimeErrors.MalformedHandlerName(), "Runtime.MalformedHandlerName"],
    [new runtimeErrors.UserCodeSyntaxError(), "Runtime.UserCodeSyntaxError"],
    [({ data: "some random object" } as unknown) as Error, "object"],
    [new EvilError(), "handled"],
  ];

  describe("the error header in postInitError", () => {
    errors.forEach(([error, name]) => {
      it(`should be ${name} for ${error.constructor.name}`, () => {
        client.postInitError(error, () => {
          // No op
        });
        stubHttp.lastUsedOptions.should.have
          .property("headers")
          .have.property(EXPECTED_ERROR_HEADER, name);
      });
    });
  });
});<|MERGE_RESOLUTION|>--- conflicted
+++ resolved
@@ -2,18 +2,10 @@
 
 "use strict";
 
-<<<<<<< HEAD
 import "should";
 import RuntimeClient from "../../../src/RuntimeClient/index.js";
 import * as runtimeErrors from "../../../src/Errors/index.js";
 import { StubHttp } from "../utils/StubHttp.js";
-import { NoOpNativeHttp } from "../utils/NoOpNativeHttp.js";
-=======
-require("should");
-import RuntimeClient from "../../../src/RuntimeClient";
-import * as runtimeErrors from "../../../src/Errors";
-import { StubHttp } from "../utils/StubHttp";
->>>>>>> 31b68f10
 
 class EvilError extends Error {
   get name(): string {
